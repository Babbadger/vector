--- conflicted
+++ resolved
@@ -14,11 +14,7 @@
     config::{SinkConfig, SinkContext},
     sinks::{
         splunk_hec::{
-<<<<<<< HEAD
             common::{timestamp_key, EndpointTarget},
-            logs::{config::HecLogsSinkConfig, encoder::HecLogsEncoder, sink::process_log},
-=======
-            common::timestamp_key,
             logs::{
                 config::{HecEncoding, HecLogsSinkConfig},
                 encoder::HecLogsEncoder,
@@ -29,7 +25,6 @@
             encoding::{Encoder as _, EncodingConfig, EncodingConfigAdapter},
             test::build_test_server,
             Compression,
->>>>>>> fd17b264
         },
     },
     template::Template,
