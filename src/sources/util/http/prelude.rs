<<<<<<< HEAD
use std::{
    collections::HashMap,
    convert::{Infallible, TryFrom},
    fmt,
    net::SocketAddr,
};
=======
use std::{collections::HashMap, convert::TryFrom, fmt, net::SocketAddr};
use vector_lib::EstimatedJsonEncodedSizeOf;
>>>>>>> dc9d9661

use async_trait::async_trait;
use bytes::Bytes;
use futures::{FutureExt, TryFutureExt};
use hyper::{service::make_service_fn, Server};
use tower::ServiceBuilder;
use tracing::Span;
<<<<<<< HEAD
use vector_core::EstimatedJsonEncodedSizeOf;
use vector_core::{
=======
use vector_lib::{
>>>>>>> dc9d9661
    config::SourceAcknowledgementsConfig,
    event::{BatchNotifier, BatchStatus, BatchStatusReceiver, Event},
};
use warp::{
    filters::{
        path::{FullPath, Tail},
        BoxedFilter,
    },
    http::{HeaderMap, StatusCode},
    reject::Rejection,
    Filter,
};

use crate::{
    config::SourceContext,
    http::build_http_trace_layer,
    internal_events::{
        HttpBadRequest, HttpBytesReceived, HttpEventsReceived, HttpInternalError, StreamClosedError,
    },
    sources::util::http::HttpMethod,
    tls::{MaybeTlsSettings, TlsEnableableConfig},
    SourceSender,
};

use super::{
    auth::{HttpSourceAuth, HttpSourceAuthConfig},
    encoding::decode,
    error::ErrorMessage,
};

#[async_trait]
pub trait HttpSource: Clone + Send + Sync + 'static {
    // This function can be defined to enrich events with additional HTTP
    // metadata. This function should be used rather than internal enrichment so
    // that accurate byte count metrics can be emitted.
    fn enrich_events(
        &self,
        _events: &mut [Event],
        _request_path: &str,
        _headers_config: &HeaderMap,
        _query_parameters: &HashMap<String, String>,
    ) {
    }

    fn build_events(
        &self,
        body: Bytes,
        header_map: &HeaderMap,
        query_parameters: &HashMap<String, String>,
        path: &str,
    ) -> Result<Vec<Event>, ErrorMessage>;

    #[allow(clippy::too_many_arguments)]
    fn run(
        self,
        address: SocketAddr,
        path: &str,
        method: HttpMethod,
        response_code: StatusCode,
        strict_path: bool,
        tls: &Option<TlsEnableableConfig>,
        auth: &Option<HttpSourceAuthConfig>,
        cx: SourceContext,
        acknowledgements: SourceAcknowledgementsConfig,
    ) -> crate::Result<crate::sources::Source> {
        let tls = MaybeTlsSettings::from_config(tls, true)?;
        let protocol = tls.http_protocol_name();
        let auth = HttpSourceAuth::try_from(auth.as_ref())?;
        let path = path.to_owned();
        let acknowledgements = cx.do_acknowledgements(acknowledgements);
        Ok(Box::pin(async move {
            let mut filter: BoxedFilter<()> = match method {
                HttpMethod::Head => warp::head().boxed(),
                HttpMethod::Get => warp::get().boxed(),
                HttpMethod::Put => warp::put().boxed(),
                HttpMethod::Post => warp::post().boxed(),
                HttpMethod::Patch => warp::patch().boxed(),
                HttpMethod::Delete => warp::delete().boxed(),
            };

            // https://github.com/rust-lang/rust-clippy/issues/8148
            #[allow(clippy::unnecessary_to_owned)]
            for s in path.split('/').filter(|&x| !x.is_empty()) {
                filter = filter.and(warp::path(s.to_string())).boxed()
            }
            let svc = filter
                .and(warp::path::tail())
                .and_then(move |tail: Tail| async move {
                    if !strict_path || tail.as_str().is_empty() {
                        Ok(())
                    } else {
                        emit!(HttpInternalError {
                            message: "Path not found."
                        });
                        Err(warp::reject::custom(ErrorMessage::new(
                            StatusCode::NOT_FOUND,
                            "Not found".to_string(),
                        )))
                    }
                })
                .untuple_one()
                .and(warp::path::full())
                .and(warp::header::optional::<String>("authorization"))
                .and(warp::header::optional::<String>("content-encoding"))
                .and(warp::header::headers_cloned())
                .and(warp::body::bytes())
                .and(warp::query::<HashMap<String, String>>())
                .and_then(
                    move |path: FullPath,
                          auth_header,
                          encoding_header,
                          headers: HeaderMap,
                          body: Bytes,
                          query_parameters: HashMap<String, String>| {
                        debug!(message = "Handling HTTP request.", headers = ?headers);
                        let http_path = path.as_str();

                        emit!(HttpBytesReceived {
                            byte_size: body.len(),
                            http_path,
                            protocol,
                        });

                        let events = auth
                            .is_valid(&auth_header)
                            .and_then(|()| decode(&encoding_header, body))
                            .and_then(|body| {
                                self.build_events(body, &headers, &query_parameters, path.as_str())
                            })
                            .map(|mut events| {
                                emit!(HttpEventsReceived {
                                    count: events.len(),
                                    byte_size: events.estimated_json_encoded_size_of(),
                                    http_path,
                                    protocol,
                                });

                                self.enrich_events(
                                    &mut events,
                                    path.as_str(),
                                    &headers,
                                    &query_parameters,
                                );

                                events
                            });

                        handle_request(events, acknowledgements, response_code, cx.out.clone())
                    },
                );

            let ping = warp::get().and(warp::path("ping")).map(|| "pong");
            let routes = svc.or(ping).recover(|r: Rejection| async move {
                if let Some(e_msg) = r.find::<ErrorMessage>() {
                    let json = warp::reply::json(e_msg);
                    Ok(warp::reply::with_status(json, e_msg.status_code()))
                } else {
                    //other internal error - will return 500 internal server error
                    emit!(HttpInternalError {
                        message: &format!("Internal error: {:?}", r)
                    });
                    Err(r)
                }
            });

            let span = Span::current();
            let make_svc = make_service_fn(move |_conn| {
                let svc = ServiceBuilder::new()
                    .layer(build_http_trace_layer(span.clone()))
                    .service(warp::service(routes.clone()));
                futures_util::future::ok::<_, Infallible>(svc)
            });

            info!(message = "Building HTTP server.", address = %address);

            let listener = tls.bind(&address).await.map_err(|err| {
                error!("An error occurred: {:?}.", err);
                ()
            })?;

            Server::builder(hyper::server::accept::from_stream(listener.accept_stream()))
                .serve(make_svc)
                .with_graceful_shutdown(cx.shutdown.map(|_| ()))
                .await
                .map_err(|err| {
                    error!("An error occurred: {:?}.", err);
                    ()
                })?;

            Ok(())
        }))
    }
}

struct RejectShuttingDown;

impl fmt::Debug for RejectShuttingDown {
    fn fmt(&self, f: &mut fmt::Formatter<'_>) -> fmt::Result {
        f.write_str("shutting down")
    }
}

impl warp::reject::Reject for RejectShuttingDown {}

async fn handle_request(
    events: Result<Vec<Event>, ErrorMessage>,
    acknowledgements: bool,
    response_code: StatusCode,
    mut out: SourceSender,
) -> Result<impl warp::Reply, Rejection> {
    match events {
        Ok(mut events) => {
            let receiver = BatchNotifier::maybe_apply_to(acknowledgements, &mut events);

            let count = events.len();
            out.send_batch(events)
                .map_err(|_| {
                    // can only fail if receiving end disconnected, so we are shutting down,
                    // probably not gracefully.
                    emit!(StreamClosedError { count });
                    warp::reject::custom(RejectShuttingDown)
                })
                .and_then(|_| handle_batch_status(response_code, receiver))
                .await
        }
        Err(error) => {
            emit!(HttpBadRequest::new(error.code(), error.message()));
            Err(warp::reject::custom(error))
        }
    }
}

async fn handle_batch_status(
    success_response_code: StatusCode,
    receiver: Option<BatchStatusReceiver>,
) -> Result<impl warp::Reply, Rejection> {
    match receiver {
        None => Ok(success_response_code),
        Some(receiver) => match receiver.await {
            BatchStatus::Delivered => Ok(success_response_code),
            BatchStatus::Errored => Err(warp::reject::custom(ErrorMessage::new(
                StatusCode::INTERNAL_SERVER_ERROR,
                "Error delivering contents to sink".into(),
            ))),
            BatchStatus::Rejected => Err(warp::reject::custom(ErrorMessage::new(
                StatusCode::BAD_REQUEST,
                "Contents failed to deliver to sink".into(),
            ))),
        },
    }
}<|MERGE_RESOLUTION|>--- conflicted
+++ resolved
@@ -1,14 +1,9 @@
-<<<<<<< HEAD
 use std::{
     collections::HashMap,
     convert::{Infallible, TryFrom},
     fmt,
     net::SocketAddr,
 };
-=======
-use std::{collections::HashMap, convert::TryFrom, fmt, net::SocketAddr};
-use vector_lib::EstimatedJsonEncodedSizeOf;
->>>>>>> dc9d9661
 
 use async_trait::async_trait;
 use bytes::Bytes;
@@ -16,12 +11,8 @@
 use hyper::{service::make_service_fn, Server};
 use tower::ServiceBuilder;
 use tracing::Span;
-<<<<<<< HEAD
-use vector_core::EstimatedJsonEncodedSizeOf;
-use vector_core::{
-=======
 use vector_lib::{
->>>>>>> dc9d9661
+    EstimatedJsonEncodedSizeOf,
     config::SourceAcknowledgementsConfig,
     event::{BatchNotifier, BatchStatus, BatchStatusReceiver, Event},
 };
