# Integration Test Suite
#
# This workflow runs the integration tests. If the workflow is triggered in the merge queue, all integration tests
# are run. If the workflow is triggered in a PR commit, then the files changed in the PR are evaluated to determine
# if any integration tests will run.

name: Integration Test Suite

on:
  pull_request:
  merge_group:
    types: [checks_requested]

concurrency:
  # `github.event.number` exists for pull requests, otherwise fall back to SHA for merge queue
  group: ${{ github.workflow }}-${{ github.event.number || github.event.merge_group.head_sha }}
  cancel-in-progress: true

env:
  AWS_ACCESS_KEY_ID: "dummy"
  AWS_SECRET_ACCESS_KEY: "dummy"
  CONTAINER_TOOL: "docker"
  DD_ENV: "ci"
  DD_API_KEY: ${{ secrets.DD_API_KEY }}
  TEST_DATADOG_API_KEY: ${{ secrets.CI_TEST_DATADOG_API_KEY }}
  TEST_APPSIGNAL_PUSH_API_KEY: ${{ secrets.TEST_APPSIGNAL_PUSH_API_KEY }}
  AXIOM_TOKEN: ${{ secrets.AXIOM_TOKEN }}
  RUST_BACKTRACE: full
  TEST_LOG: vector=debug
  VERBOSE: true
  CI: true
  PROFILE: debug
  # observing issues fetching boringssl via HTTPS in the OSX build, seeing if this helps
  # can be removed when we switch back to the upstream openssl-sys crate
  CARGO_NET_GIT_FETCH_WITH_CLI: true

jobs:

  changes:
    if: github.event_name == 'pull_request'
    uses: ./.github/workflows/changes.yml
    with:
      base_ref: ${{ github.event.pull_request.base.ref }}
      head_ref: ${{ github.event.pull_request.head.ref  }}
      source: false
      int_tests: true
    secrets: inherit

  integration-tests:
    name: Integration Tests
    runs-on: [linux, ubuntu-20.04-4core]
    needs: changes
    if: always() && (
      github.event_name == 'merge_group' || (
          needs.changes.outputs.all-int == 'true'
            || needs.changes.outputs.amqp == 'true'
            || needs.changes.outputs.appsignal == 'true'
            || needs.changes.outputs.aws == 'true'
            || needs.changes.outputs.axiom == 'true'
            || needs.changes.outputs.azure == 'true'
            || needs.changes.outputs.clickhouse == 'true'
            || needs.changes.outputs.databend == 'true'
            || needs.changes.outputs.datadog-agent == 'true'
            || needs.changes.outputs.datadog-logs == 'true'
            || needs.changes.outputs.datadog-metrics == 'true'
            || needs.changes.outputs.datadog-traces == 'true'
<<<<<<< HEAD
            || needs.changes.outputs.datadog-e2e-logs == 'true'
            || needs.changes.outputs.datadog-e2e-metrics == 'true'
=======
            || needs.changes.outputs.e2e-datadog-logs == 'true'
>>>>>>> d2fb10ab
            || needs.changes.outputs.dnstap == 'true'
            || needs.changes.outputs.docker-logs == 'true'
            || needs.changes.outputs.elasticsearch == 'true'
            || needs.changes.outputs.eventstoredb == 'true'
            || needs.changes.outputs.fluent == 'true'
            || needs.changes.outputs.gcp == 'true'
            || needs.changes.outputs.greptimedb == 'true'
            || needs.changes.outputs.humio == 'true'
            || needs.changes.outputs.http-client == 'true'
            || needs.changes.outputs.influxdb == 'true'
            || needs.changes.outputs.kafka == 'true'
            || needs.changes.outputs.logstash == 'true'
            || needs.changes.outputs.loki == 'true'
            || needs.changes.outputs.mongodb == 'true'
            || needs.changes.outputs.nats == 'true'
            || needs.changes.outputs.nginx == 'true'
            || needs.changes.outputs.opentelemetry == 'true'
            || needs.changes.outputs.postgres == 'true'
            || needs.changes.outputs.prometheus == 'true'
            || needs.changes.outputs.pulsar == 'true'
            || needs.changes.outputs.redis == 'true'
            || needs.changes.outputs.splunk == 'true'
            || needs.changes.outputs.webhdfs == 'true'
        )
      )
    timeout-minutes: 75
    steps:
      - uses: actions/checkout@v3
        with:
          submodules: "recursive"

      - run: sudo npm -g install @datadog/datadog-ci

      - run: docker image prune -af ; docker container prune -f

      - name: Determine if secrets are defined (PR author is team member).
        if: github.event_name == 'pull_request'
        env:
          GH_APP_DATADOG_VECTOR_CI_APP_ID: ${{ secrets.GH_APP_DATADOG_VECTOR_CI_APP_ID }}
        run: |
          if [[ "$GH_APP_DATADOG_VECTOR_CI_APP_ID" != "" ]] ; then
            echo "PR_HAS_ACCESS_TO_SECRETS=true" >> "$GITHUB_ENV"
          else
            echo "PR_HAS_ACCESS_TO_SECRETS=false" >> "$GITHUB_ENV"
          fi

      - if: ${{ github.event_name == 'merge_group' || needs.changes.outputs.all-int == 'true' || needs.changes.outputs.amqp == 'true' }}
        name: amqp
        uses: nick-fields/retry@v2
        with:
          timeout_minutes: 30
          max_attempts: 3
          command: bash scripts/ci-integration-test.sh amqp

      - if: (github.event_name == 'merge_group' || needs.changes.outputs.all-int == 'true' || needs.changes.outputs.appsignal == 'true') &&
          (github.event_name != 'pull_request' || env.PR_HAS_ACCESS_TO_SECRETS == 'true')
        name: appsignal
        uses: nick-fields/retry@v2
        with:
          timeout_minutes: 30
          max_attempts: 3
          command: bash scripts/ci-integration-test.sh  appsignal

      - if: ${{ github.event_name == 'merge_group' || needs.changes.outputs.all-int == 'true' || needs.changes.outputs.aws == 'true' }}
        name: aws
        uses: nick-fields/retry@v2
        with:
          timeout_minutes: 30
          max_attempts: 3
          command: bash scripts/ci-integration-test.sh  aws

      - if: (github.event_name == 'merge_group' || needs.changes.outputs.all-int == 'true' || needs.changes.outputs.axiom == 'true') &&
          (github.event_name != 'pull_request' || env.PR_HAS_ACCESS_TO_SECRETS == 'true')
        name: axiom
        uses: nick-fields/retry@v2
        with:
          timeout_minutes: 30
          max_attempts: 3
          command: bash scripts/ci-integration-test.sh  axiom

      - if: ${{ github.event_name == 'merge_group' || needs.changes.outputs.all-int == 'true' || needs.changes.outputs.azure == 'true' }}
        name: azure
        uses: nick-fields/retry@v2
        with:
          timeout_minutes: 30
          max_attempts: 3
          command: bash scripts/ci-integration-test.sh  azure

      - if: ${{ github.event_name == 'merge_group' || needs.changes.outputs.all-int == 'true' || needs.changes.outputs.clickhouse == 'true' }}
        name: clickhouse
        uses: nick-fields/retry@v2
        with:
          timeout_minutes: 30
          max_attempts: 3
          command: bash scripts/ci-integration-test.sh  clickhouse

      - if: (github.event_name == 'merge_group' || needs.changes.outputs.all-int == 'true' || needs.changes.outputs.databend == 'true') &&
          (github.event_name != 'pull_request' || env.PR_HAS_ACCESS_TO_SECRETS == 'true')
        name: databend
        uses: nick-fields/retry@v2
        with:
          timeout_minutes: 30
          max_attempts: 3
          command: bash scripts/ci-integration-test.sh  databend

      - if: (github.event_name == 'merge_group' || needs.changes.outputs.all-int == 'true' || needs.changes.outputs.datadog-agent == 'true') &&
          (github.event_name != 'pull_request' || env.PR_HAS_ACCESS_TO_SECRETS == 'true')
        name: datadog-agent
        uses: nick-fields/retry@v2
        with:
          timeout_minutes: 30
          max_attempts: 3
          command: bash scripts/ci-integration-test.sh  datadog-agent

      - if: (github.event_name == 'merge_group' || needs.changes.outputs.all-int == 'true' || needs.changes.outputs.datadog-logs == 'true') &&
          (github.event_name != 'pull_request' || env.PR_HAS_ACCESS_TO_SECRETS == 'true')
        name: datadog-logs
        uses: nick-fields/retry@v2
        with:
          timeout_minutes: 30
          max_attempts: 3
          command: bash scripts/ci-integration-test.sh  datadog-logs

      - if: (github.event_name == 'merge_group' || needs.changes.outputs.all-int == 'true' || needs.changes.outputs.datadog-metrics == 'true') &&
          (github.event_name != 'pull_request' || env.PR_HAS_ACCESS_TO_SECRETS == 'true')
        name: datadog-metrics
        uses: nick-fields/retry@v2
        with:
          timeout_minutes: 30
          max_attempts: 3
          command: bash scripts/ci-integration-test.sh  datadog-metrics

      - if: (github.event_name == 'merge_group' || needs.changes.outputs.all-int == 'true' || needs.changes.outputs.datadog-traces == 'true') &&
          (github.event_name != 'pull_request' || env.PR_HAS_ACCESS_TO_SECRETS == 'true')
        name: datadog-traces
        uses: nick-fields/retry@v2
        with:
          timeout_minutes: 30
          max_attempts: 3
          command: bash scripts/ci-integration-test.sh  datadog-traces

      - if: (github.event_name == 'merge_group' || needs.changes.outputs.all-int == 'true' || needs.changes.outputs.e2e-datadog-logs == 'true') &&
          (github.event_name != 'pull_request' || env.PR_HAS_ACCESS_TO_SECRETS == 'true')
        name: e2e-datadog-logs
        uses: nick-fields/retry@v2
        with:
          timeout_minutes: 60
          max_attempts: 3
          command: bash scripts/ci-integration-test.sh  e2e-datadog-logs

      - if: (github.event_name == 'merge_group' || needs.changes.outputs.all-int == 'true' || needs.changes.outputs.datadog-e2e-metrics == 'true') &&
          (github.event_name != 'pull_request' || env.PR_HAS_ACCESS_TO_SECRETS == 'true')
        name: datadog-e2e-metrics
        uses: nick-fields/retry@v2
        with:
          timeout_minutes: 60
          max_attempts: 3
          command: bash scripts/ci-integration-test.sh  datadog-e2e-metrics

      - if: ${{ github.event_name == 'merge_group' || needs.changes.outputs.all-int == 'true' || needs.changes.outputs.dnstap == 'true' }}
        name: dnstap
        uses: nick-fields/retry@v2
        with:
          timeout_minutes: 30
          max_attempts: 3
          command: bash scripts/ci-integration-test.sh  dnstap

      - run: docker image prune -af --filter=label!=vector-test-runner=true ; docker container prune -f

      - if: ${{ github.event_name == 'merge_group' || needs.changes.outputs.all-int == 'true' || needs.changes.outputs.docker-logs == 'true' }}
        name: docker-logs
        uses: nick-fields/retry@v2
        with:
          timeout_minutes: 30
          max_attempts: 3
          command: bash scripts/ci-integration-test.sh  docker-logs

      - if: ${{ github.event_name == 'merge_group' || needs.changes.outputs.all-int == 'true' || needs.changes.outputs.elasticsearch == 'true' }}
        name: elasticsearch
        uses: nick-fields/retry@v2
        with:
          timeout_minutes: 30
          max_attempts: 3
          command: bash scripts/ci-integration-test.sh  elasticsearch

      - if: ${{ github.event_name == 'merge_group' || needs.changes.outputs.all-int == 'true' || needs.changes.outputs.eventstoredb == 'true' }}
        name: eventstoredb
        uses: nick-fields/retry@v2
        with:
          timeout_minutes: 30
          max_attempts: 3
          command: bash scripts/ci-integration-test.sh  eventstoredb

      - if: ${{ github.event_name == 'merge_group' || needs.changes.outputs.all-int == 'true' || needs.changes.outputs.fluent == 'true' }}
        name: fluent
        uses: nick-fields/retry@v2
        with:
          timeout_minutes: 30
          max_attempts: 3
          command: bash scripts/ci-integration-test.sh  fluent

      - if: ${{ github.event_name == 'merge_group' || needs.changes.outputs.all-int == 'true' || needs.changes.outputs.gcp == 'true' }}
        name: gcp
        uses: nick-fields/retry@v2
        with:
          timeout_minutes: 30
          max_attempts: 3
          command: bash scripts/ci-integration-test.sh  gcp

      - if: ${{ github.event_name == 'merge_group' || needs.changes.outputs.all-int == 'true' || needs.changes.outputs.greptimedb == 'true' }}
        name: greptimedb
        uses: nick-fields/retry@v2
        with:
          timeout_minutes: 30
          max_attempts: 3
          command: bash scripts/ci-integration-test.sh  greptimedb

      - if: ${{ github.event_name == 'merge_group' || needs.changes.outputs.all-int == 'true' || needs.changes.outputs.humio == 'true' }}
        name: humio
        uses: nick-fields/retry@v2
        with:
          timeout_minutes: 30
          max_attempts: 3
          command: bash scripts/ci-integration-test.sh  humio

      - if: ${{ github.event_name == 'merge_group' || needs.changes.outputs.all-int == 'true' || needs.changes.outputs.http-client == 'true' }}
        name: http-client
        uses: nick-fields/retry@v2
        with:
          timeout_minutes: 30
          max_attempts: 3
          command: bash scripts/ci-integration-test.sh  http-client

      - if: ${{ github.event_name == 'merge_group' || needs.changes.outputs.all-int == 'true' || needs.changes.outputs.influxdb == 'true' }}
        name: influxdb
        uses: nick-fields/retry@v2
        with:
          timeout_minutes: 30
          max_attempts: 3
          command: bash scripts/ci-integration-test.sh  influxdb

      - if: ${{ github.event_name == 'merge_group' || needs.changes.outputs.all-int == 'true' || needs.changes.outputs.kafka == 'true' }}
        name: kafka
        uses: nick-fields/retry@v2
        with:
          timeout_minutes: 30
          max_attempts: 3
          command: bash scripts/ci-integration-test.sh  kafka

      - if: ${{ github.event_name == 'merge_group' || needs.changes.outputs.all-int == 'true' || needs.changes.outputs.logstash == 'true' }}
        name: logstash
        uses: nick-fields/retry@v2
        with:
          timeout_minutes: 30
          max_attempts: 3
          command: bash scripts/ci-integration-test.sh  logstash

      - if: ${{ github.event_name == 'merge_group' || needs.changes.outputs.all-int == 'true' || needs.changes.outputs.loki == 'true' }}
        name: loki
        uses: nick-fields/retry@v2
        with:
          timeout_minutes: 30
          max_attempts: 3
          command: bash scripts/ci-integration-test.sh  loki

      - if: ${{ github.event_name == 'merge_group' || needs.changes.outputs.all-int == 'true' || needs.changes.outputs.mongodb == 'true' }}
        name: mongodb
        uses: nick-fields/retry@v2
        with:
          timeout_minutes: 30
          max_attempts: 3
          command: bash scripts/ci-integration-test.sh  mongodb

      - run: docker image prune -af --filter=label!=vector-test-runner=true ; docker container prune -f

      - if: ${{ github.event_name == 'merge_group' || needs.changes.outputs.all-int == 'true' || needs.changes.outputs.nats == 'true' }}
        name: nats
        uses: nick-fields/retry@v2
        with:
          timeout_minutes: 30
          max_attempts: 3
          command: bash scripts/ci-integration-test.sh  nats

      - if: ${{ github.event_name == 'merge_group' || needs.changes.outputs.all-int == 'true' || needs.changes.outputs.nginx == 'true' }}
        name: nginx
        uses: nick-fields/retry@v2
        with:
          timeout_minutes: 30
          max_attempts: 3
          command: bash scripts/ci-integration-test.sh  nginx

      - if: ${{ github.event_name == 'merge_group' || needs.changes.outputs.all-int == 'true' || needs.changes.outputs.opentelemetry == 'true' }}
        name: opentelemetry
        uses: nick-fields/retry@v2
        with:
          timeout_minutes: 30
          max_attempts: 3
          command: bash scripts/ci-integration-test.sh  opentelemetry

      - if: ${{ github.event_name == 'merge_group' || needs.changes.outputs.all-int == 'true' || needs.changes.outputs.postgres == 'true' }}
        name: postgres
        uses: nick-fields/retry@v2
        with:
          timeout_minutes: 30
          max_attempts: 3
          command: bash scripts/ci-integration-test.sh  postgres

      - if: ${{ github.event_name == 'merge_group' || needs.changes.outputs.all-int == 'true' || needs.changes.outputs.prometheus == 'true' }}
        name: prometheus
        uses: nick-fields/retry@v2
        with:
          timeout_minutes: 30
          max_attempts: 3
          command: bash scripts/ci-integration-test.sh  prometheus

      - if: ${{ github.event_name == 'merge_group' || needs.changes.outputs.all-int == 'true' || needs.changes.outputs.pulsar == 'true' }}
        name: pulsar
        uses: nick-fields/retry@v2
        with:
          timeout_minutes: 30
          max_attempts: 3
          command: bash scripts/ci-integration-test.sh  pulsar

      - if: ${{ github.event_name == 'merge_group' || needs.changes.outputs.all-int == 'true' || needs.changes.outputs.redis == 'true' }}
        name: redis
        uses: nick-fields/retry@v2
        with:
          timeout_minutes: 30
          max_attempts: 3
          command: bash scripts/ci-integration-test.sh  redis

      - if: ${{ github.event_name == 'merge_group' || needs.changes.outputs.all-int == 'true' }}
        name: shutdown
        uses: nick-fields/retry@v2
        with:
          timeout_minutes: 30
          max_attempts: 3
          command: bash scripts/ci-integration-test.sh  shutdown

      - if: ${{ github.event_name == 'merge_group' || needs.changes.outputs.all-int == 'true' || needs.changes.outputs.splunk == 'true' }}
        name: splunk
        uses: nick-fields/retry@v2
        with:
          timeout_minutes: 30
          max_attempts: 3
          command: bash scripts/ci-integration-test.sh  splunk

      - if: ${{ github.event_name == 'merge_group' || needs.changes.outputs.all-int == 'true' || needs.changes.outputs.webhdfs == 'true' }}
        name: webhdfs
        uses: nick-fields/retry@v2
        with:
          timeout_minutes: 30
          max_attempts: 3
          command: bash scripts/ci-integration-test.sh  webhdfs

  integration-test-suite:
    name: Integration Test Suite
    runs-on: ubuntu-latest
    if: always()
    needs:
      - changes
      - integration-tests
    env:
      FAILED: ${{ contains(needs.*.result, 'failure') }}
    steps:
      - run: |
          echo "failed=${{ env.FAILED }}"
          if [[ "$FAILED" == "true" ]] ; then
            exit 1
          else
            exit 0
          fi<|MERGE_RESOLUTION|>--- conflicted
+++ resolved
@@ -64,12 +64,8 @@
             || needs.changes.outputs.datadog-logs == 'true'
             || needs.changes.outputs.datadog-metrics == 'true'
             || needs.changes.outputs.datadog-traces == 'true'
-<<<<<<< HEAD
-            || needs.changes.outputs.datadog-e2e-logs == 'true'
+            || needs.changes.outputs.e2e-datadog-logs == 'true'
             || needs.changes.outputs.datadog-e2e-metrics == 'true'
-=======
-            || needs.changes.outputs.e2e-datadog-logs == 'true'
->>>>>>> d2fb10ab
             || needs.changes.outputs.dnstap == 'true'
             || needs.changes.outputs.docker-logs == 'true'
             || needs.changes.outputs.elasticsearch == 'true'
