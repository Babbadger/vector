use std::collections::VecDeque;

use ::value::Value;
use vrl::prelude::*;

fn format_int(value: Value, base: Option<Value>) -> Resolved {
    let value = value.try_integer()?;
    let base = match base {
        Some(base) => {
            let value = base.try_integer()?;
            if !(2..=36).contains(&value) {
                return Err(format!(
                    "invalid base {}: must be be between 2 and 36 (inclusive)",
                    value
                )
                .into());
            }

            value as u32
        }
        None => 10u32,
    };
    let converted = format_radix(value, base as u32);
    Ok(converted.into())
}

#[derive(Clone, Copy, Debug)]
pub struct FormatInt;

impl Function for FormatInt {
    fn identifier(&self) -> &'static str {
        "format_int"
    }

    fn parameters(&self) -> &'static [Parameter] {
        &[
            Parameter {
                keyword: "value",
                kind: kind::INTEGER,
                required: true,
            },
            Parameter {
                keyword: "base",
                kind: kind::INTEGER,
                required: false,
            },
        ]
    }

    fn compile(
        &self,
        _state: (&mut state::LocalEnv, &mut state::ExternalEnv),
        _ctx: &mut FunctionCompileContext,
        mut arguments: ArgumentList,
    ) -> Compiled {
        let value = arguments.required("value");
        let base = arguments.optional("base");

        Ok(Box::new(FormatIntFn { value, base }))
    }

    fn examples(&self) -> &'static [Example] {
        &[
            Example {
                title: "format decimal integer",
                source: r#"format_int!(42)"#,
                // extra "s are needed to avoid being read as an integer by tests
                result: Ok("\"42\""),
            },
            Example {
                title: "format hexadecimal integer",
                source: r#"format_int!(42, 16)"#,
                result: Ok("2a"),
            },
            Example {
                title: "format negative hexadecimal integer",
                source: r#"format_int!(-42, 16)"#,
                result: Ok("-2a"),
            },
        ]
    }
<<<<<<< HEAD

    fn call_by_vm(&self, _ctx: &mut Context, args: &mut VmArgumentList) -> Resolved {
        let value = args.required("value");
        let base = args.optional("base");

        format_int(value, base)
    }

    fn symbol(&self) -> Option<(&'static str, usize)> {
        Some(("vrl_fn_format_int", vrl_fn_format_int as _))
    }
=======
>>>>>>> d483777f
}

#[derive(Clone, Debug)]
struct FormatIntFn {
    value: Box<dyn Expression>,
    base: Option<Box<dyn Expression>>,
}

impl Expression for FormatIntFn {
    fn resolve(&self, ctx: &mut Context) -> Resolved {
        let value = self.value.resolve(ctx)?;

        let base = self
            .base
            .as_ref()
            .map(|expr| expr.resolve(ctx))
            .transpose()?;

        format_int(value, base)
    }

    fn type_def(&self, _: (&state::LocalEnv, &state::ExternalEnv)) -> TypeDef {
        TypeDef::integer().fallible()
    }
}

#[inline(never)]
#[no_mangle]
pub extern "C" fn vrl_fn_format_int(
    value: &mut Value,
    base: &mut Option<Value>,
    result: &mut Resolved,
) {
    let value = {
        let mut moved = Value::Null;
        std::mem::swap(value, &mut moved);
        moved
    };
    let base = {
        let mut moved = None;
        std::mem::swap(base, &mut moved);
        moved
    };

    *result = format_int(value, base);
}

// Formats x in the provided radix
//
// Panics if radix is < 2 or > 36
fn format_radix(x: i64, radix: u32) -> String {
    let mut result: VecDeque<char> = VecDeque::new();

    let (mut x, negative) = if x < 0 {
        (-x as u64, true)
    } else {
        (x as u64, false)
    };

    loop {
        let m = (x % radix as u64) as u32; // max of 35
        x /= radix as u64;

        result.push_front(std::char::from_digit(m, radix).unwrap());
        if x == 0 {
            break;
        }
    }

    if negative {
        result.push_front('-');
    }

    result.into_iter().collect()
}

#[cfg(test)]
mod tests {
    use super::*;

    test_function![
        format_int => FormatInt;

        decimal {
            args: func_args![value: 42],
            want: Ok(value!("42")),
            tdef: TypeDef::integer().fallible(),
        }

        hexidecimal {
            args: func_args![value: 42, base: 16],
            want: Ok(value!("2a")),
            tdef: TypeDef::integer().fallible(),
        }

        negative_hexidecimal {
            args: func_args![value: -42, base: 16],
            want: Ok(value!("-2a")),
            tdef: TypeDef::integer().fallible(),
        }
    ];
}<|MERGE_RESOLUTION|>--- conflicted
+++ resolved
@@ -79,20 +79,10 @@
             },
         ]
     }
-<<<<<<< HEAD
-
-    fn call_by_vm(&self, _ctx: &mut Context, args: &mut VmArgumentList) -> Resolved {
-        let value = args.required("value");
-        let base = args.optional("base");
-
-        format_int(value, base)
-    }
 
     fn symbol(&self) -> Option<(&'static str, usize)> {
         Some(("vrl_fn_format_int", vrl_fn_format_int as _))
     }
-=======
->>>>>>> d483777f
 }
 
 #[derive(Clone, Debug)]
