--- conflicted
+++ resolved
@@ -35,28 +35,16 @@
     pub fn resolve(&self, ctx: &mut Context) -> Resolved {
         self.expressions.resolve(ctx)
     }
-<<<<<<< HEAD
 
     #[cfg(feature = "llvm")]
     /// Emit LLVM IR for the program.
     pub fn emit_llvm<'ctx>(
         &self,
-        state: (&mut LocalEnv, &mut ExternalEnv),
+        state: (&mut crate::state::LocalEnv, &mut crate::state::ExternalEnv),
         ctx: &mut crate::llvm::Context<'ctx>,
     ) -> Result<(), String> {
         self.expressions.emit_llvm(state, ctx)
     }
-
-    /// Compile the program down to the [`Vm`] runtime.
-    pub fn compile_to_vm(
-        &self,
-        vm: &mut crate::vm::Vm,
-        state: (&mut LocalEnv, &mut ExternalEnv),
-    ) -> Result<(), String> {
-        self.expressions.compile_to_vm(vm, state)
-    }
-=======
->>>>>>> d483777f
 }
 
 #[derive(Debug, Clone, PartialEq)]
