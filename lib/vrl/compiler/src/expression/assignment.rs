--- conflicted
+++ resolved
@@ -13,12 +13,7 @@
     },
     state::{ExternalEnv, LocalEnv},
     type_def::Details,
-<<<<<<< HEAD
-    Context, Expression, Span, TypeDef,
-=======
-    value::kind::DefaultValue,
     BatchContext, Context, Expression, Span, TypeDef,
->>>>>>> 9bbc6c73
 };
 
 #[derive(Clone, PartialEq)]
@@ -324,54 +319,6 @@
         }
     }
 
-<<<<<<< HEAD
-    #[cfg(feature = "llvm")]
-    fn emit_llvm_insert<'ctx>(
-        &self,
-        ctx: &mut crate::llvm::Context<'ctx>,
-        result_ref: inkwell::values::PointerValue<'ctx>,
-    ) {
-        match self {
-            Target::Noop => {}
-            Target::Internal(ident, path) => {
-                let variable_ref = ctx.get_or_insert_variable_ref(ident);
-
-                // Get the provided path, or else insert into the variable
-                // without any path appended and return early.
-                if path.is_root() {
-                    ctx.fns().vrl_resolved_clone.build_call(
-                        ctx.builder(),
-                        ctx.cast_resolved_ref_type(result_ref),
-                        variable_ref,
-                    );
-                    return;
-                }
-
-                // Update existing variable using the provided path, or create a
-                // new value in the store.
-                let path_ref = ctx.into_lookup_buf_const_ref(path.clone());
-                let vrl_expression_assignment_target_insert_internal_path = ctx
-                    .fns()
-                    .vrl_expression_assignment_target_insert_internal_path;
-                vrl_expression_assignment_target_insert_internal_path.build_call(
-                    ctx.builder(),
-                    result_ref,
-                    ctx.cast_lookup_buf_ref_type(path_ref),
-                    variable_ref,
-                );
-            }
-            Target::External(path) => {
-                let path_ref = ctx.into_lookup_buf_const_ref(path.clone());
-
-                let vrl_expression_assignment_target_insert_external =
-                    ctx.fns().vrl_expression_assignment_target_insert_external;
-                vrl_expression_assignment_target_insert_external.build_call(
-                    ctx.builder(),
-                    ctx.cast_resolved_ref_type(result_ref),
-                    ctx.cast_lookup_buf_ref_type(path_ref),
-                    ctx.context_ref(),
-                );
-=======
     fn insert_batch(&self, ctx: &mut BatchContext, selection_vector: &[usize]) {
         use Target::{External, Internal, Noop};
 
@@ -421,7 +368,56 @@
 
                     let _ = target.target_insert(path, value);
                 }
->>>>>>> 9bbc6c73
+            }
+        }
+    }
+
+    #[cfg(feature = "llvm")]
+    fn emit_llvm_insert<'ctx>(
+        &self,
+        ctx: &mut crate::llvm::Context<'ctx>,
+        result_ref: inkwell::values::PointerValue<'ctx>,
+    ) {
+        match self {
+            Target::Noop => {}
+            Target::Internal(ident, path) => {
+                let variable_ref = ctx.get_or_insert_variable_ref(ident);
+
+                // Get the provided path, or else insert into the variable
+                // without any path appended and return early.
+                if path.is_root() {
+                    ctx.fns().vrl_resolved_clone.build_call(
+                        ctx.builder(),
+                        ctx.cast_resolved_ref_type(result_ref),
+                        variable_ref,
+                    );
+                    return;
+                }
+
+                // Update existing variable using the provided path, or create a
+                // new value in the store.
+                let path_ref = ctx.into_lookup_buf_const_ref(path.clone());
+                let vrl_expression_assignment_target_insert_internal_path = ctx
+                    .fns()
+                    .vrl_expression_assignment_target_insert_internal_path;
+                vrl_expression_assignment_target_insert_internal_path.build_call(
+                    ctx.builder(),
+                    result_ref,
+                    ctx.cast_lookup_buf_ref_type(path_ref),
+                    variable_ref,
+                );
+            }
+            Target::External(path) => {
+                let path_ref = ctx.into_lookup_buf_const_ref(path.clone());
+
+                let vrl_expression_assignment_target_insert_external =
+                    ctx.fns().vrl_expression_assignment_target_insert_external;
+                vrl_expression_assignment_target_insert_external.build_call(
+                    ctx.builder(),
+                    ctx.cast_resolved_ref_type(result_ref),
+                    ctx.cast_lookup_buf_ref_type(path_ref),
+                    ctx.context_ref(),
+                );
             }
         }
     }
@@ -658,7 +654,7 @@
         ctx: &mut crate::llvm::Context<'ctx>,
     ) -> Result<(), String> {
         match self {
-            Variant::Single { target, expr } => {
+            Variant::Single { target, expr, .. } => {
                 let begin_block = ctx.append_basic_block("assignment_single_begin");
                 let end_block = ctx.append_basic_block("assignment_single_end");
 
@@ -677,6 +673,7 @@
                 err,
                 expr,
                 default,
+                ..
             } => {
                 let begin_block = ctx.append_basic_block("assignment_infallible_begin");
                 let end_block = ctx.append_basic_block("assignment_infallible_end");
