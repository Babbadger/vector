use crate::expression::{levenstein, ExpressionError, FunctionArgument, Noop};
use crate::function::{ArgumentList, Parameter};
use crate::parser::{Ident, Node};
use crate::{value::Kind, Context, Expression, Function, Resolved, Span, State, TypeDef};
use diagnostic::{DiagnosticError, Label, Note, Urls};
use std::fmt;

#[derive(Clone)]
pub struct FunctionCall {
    abort_on_error: bool,
    expr: Box<dyn Expression>,
    maybe_fallible_arguments: bool,

    // used for enhancing runtime error messages (using abort-instruction).
    //
    // TODO: have span store line/col details to further improve this.
    span: Span,

    // Used for pretty-printing function call.
    //
    // This allows us to keep the arguments non-cloneable.
    arguments_fmt: Vec<String>,
    arguments_dbg: Vec<String>,

    // used for equality check
    ident: &'static str,
}

impl FunctionCall {
    pub fn new(
        call_span: Span,
        ident: Node<Ident>,
        abort_on_error: bool,
        arguments: Vec<Node<FunctionArgument>>,
        funcs: &[Box<dyn Function>],
        state: &mut State,
    ) -> Result<Self, Error> {
        let (ident_span, ident) = ident.take();

        // Check if function exists.
        let function = match funcs.iter().find(|f| f.identifier() == ident.as_ref()) {
            Some(function) => function,
            None => {
                let idents = funcs
                    .iter()
                    .map(|func| func.identifier())
                    .collect::<Vec<_>>();

                return Err(Error::Undefined {
                    ident_span,
                    ident: ident.clone(),
                    idents,
                });
            }
        };

        // Check function arity.
        if arguments.len() > function.parameters().len() {
            let arguments_span = {
                let start = arguments.first().unwrap().span().start();
                let end = arguments.last().unwrap().span().end();

                Span::new(start, end)
            };

            return Err(Error::WrongNumberOfArgs {
                arguments_span,
                max: function.parameters().len(),
            });
        }

        // Keeps track of positional argument indices.
        //
        // Used to map a positional argument to its keyword. Keyword arguments
        // can be used in any order, and don't count towards the index of
        // positional arguments.
        let mut index = 0;
        let mut list = ArgumentList::default();

        let arguments_fmt = arguments
            .iter()
            .map(|arg| arg.to_string())
            .collect::<Vec<_>>();

        let arguments_dbg = arguments
            .iter()
            .map(|arg| format!("{:?}", arg))
            .collect::<Vec<_>>();

        let mut maybe_fallible_arguments = false;
        for node in arguments {
            let (argument_span, argument) = node.take();

            let parameter = match argument.keyword() {
                // positional argument
                None => {
                    index += 1;
                    function.parameters().get(index - 1)
                }

                // keyword argument
                Some(k) => function
                    .parameters()
                    .iter()
                    .enumerate()
                    .find(|(_, param)| param.keyword == k)
                    .map(|(pos, param)| {
                        if pos == index {
                            index += 1;
                        }

                        param
                    }),
            }
            .ok_or_else(|| Error::UnknownKeyword {
                keyword_span: argument.keyword_span().expect("exists"),
                ident_span,
                keywords: function.parameters().iter().map(|p| p.keyword).collect(),
            })?;

            // Check if the argument is of the expected type.
            let expr_kind = argument.type_def(state).kind();
            let param_kind = parameter.kind();

            if !param_kind.intersects(expr_kind) {
                return Err(Error::InvalidArgumentKind {
                    function_ident: function.identifier(),
                    abort_on_error,
                    arguments_fmt,
                    parameter: *parameter,
                    got: expr_kind,
                    argument,
                    argument_span,
                });
            } else if !param_kind.contains(expr_kind) {
                maybe_fallible_arguments = true;
            }

            // Check if the argument is infallible.
            if argument.type_def(state).is_fallible() {
                return Err(Error::FallibleArgument {
                    expr_span: argument.span(),
                });
            }

            list.insert(parameter.keyword, argument.into_inner());
        }

        // Check missing required arguments.
        function
            .parameters()
            .iter()
            .enumerate()
            .filter(|(_, p)| p.required)
            .filter(|(_, p)| !list.keywords().contains(&p.keyword))
            .try_for_each(|(i, p)| -> Result<_, _> {
                Err(Error::MissingArgument {
                    call_span,
                    keyword: p.keyword,
                    position: i,
                })
            })?;

        let expr = function
            .compile(list)
            .map_err(|error| Error::Compilation { call_span, error })?;

        // Asking for an infallible function to abort on error makes no sense.
        // We consider this an error at compile-time, because it makes the
        // resulting program incorrectly convey this function call might fail.
        if abort_on_error && !maybe_fallible_arguments && !expr.type_def(state).is_fallible() {
            return Err(Error::AbortInfallible {
                ident_span,
                abort_span: Span::new(ident_span.end(), ident_span.end() + 1),
            });
        }

        // Update the state if necessary.
        expr.update_state(state);

        Ok(Self {
            abort_on_error,
            expr,
            maybe_fallible_arguments,
            span: call_span,
            arguments_fmt,
            arguments_dbg,
            ident: function.identifier(),
        })
    }

    pub fn noop() -> Self {
        let expr = Box::new(Noop) as _;

        Self {
            abort_on_error: false,
            expr,
            maybe_fallible_arguments: false,
            span: Span::default(),
            arguments_fmt: vec![],
            arguments_dbg: vec![],
            ident: "noop",
        }
    }
}

impl Expression for FunctionCall {
    fn resolve(&self, ctx: &mut Context) -> Resolved {
<<<<<<< HEAD
        self.expr.resolve(ctx).map_err(|err| match err {
            ExpressionError::Abort { .. } => {
                panic!("abort errors must only be defined by `abort` statement")
            }
            ExpressionError::Error {
                message,
                mut labels,
                notes,
            } => {
                labels.push(Label::primary(message.clone(), self.span));

                ExpressionError::Error {
                    message: format!(
                        r#"function call error for "{}" at ({}:{}): {}"#,
                        self.ident,
                        self.span.start(),
                        self.span.end(),
                        message
                    ),
                    labels,
                    notes,
=======
        span!(Level::ERROR, "remap", vrl_position = &self.span.start()).in_scope(|| {
            self.expr.resolve(ctx).map_err(|err| match err {
                ExpressionError::Abort { .. } => {
                    panic!("abort errors must only be defined by `abort` statement")
                }
                ExpressionError::Error {
                    message,
                    mut labels,
                    notes,
                } => {
                    labels.push(Label::primary(message.clone(), self.span));

                    ExpressionError::Error {
                        message: format!(
                            r#"function call error for "{}" at ({}:{}): {}"#,
                            self.ident,
                            self.span.start(),
                            self.span.end(),
                            message
                        ),
                        labels,
                        notes,
                    }
>>>>>>> e3f7989a
                }
            }
        })
    }

    fn type_def(&self, state: &State) -> TypeDef {
        let mut type_def = self.expr.type_def(state);

        // If one of the arguments only partially matches the function type
        // definition, then we mark the entire function as fallible.
        //
        // This allows for progressive type-checking, by handling any potential
        // type error the function throws, instead of having to enforce
        // exact-type invariants for individual arguments.
        //
        // That is, this program triggers the `InvalidArgumentKind` error:
        //
        //     slice(10, 1)
        //
        // This is because `slice` expects either a string or an array, but it
        // receives an integer. The concept of "progressive type checking" does
        // not apply in this case, because this call can never succeed.
        //
        // However, given these example events:
        //
        //     { "foo": "bar" }
        //     { "foo": 10.5 }
        //
        // If we were to run the same program, but against the `foo` field:
        //
        //     slice(.foo, 1)
        //
        // In this situation, progressive type checking _does_ make sense,
        // because we can't know at compile-time what the eventual value of
        // `.foo` will be. We mark `.foo` as "any", which includes the "array"
        // and "string" types, so the program can now be made infallible by
        // handling any potential type error the function returns:
        //
        //     slice(.foo, 1) ?? []
        //
        // Note that this rule doesn't just apply to "any" kind (in fact, "any"
        // isn't a kind, it's simply a term meaning "all possible VRL values"),
        // but it applies whenever there's an _intersection_ but not an exact
        // _match_ between two types.
        //
        // Here's another example to demonstrate this:
        //
        //     { "foo": "foobar" }
        //     { "foo": ["foo", "bar"] }
        //     { "foo": 10.5 }
        //
        //     foo = slice(.foo, 1) ?? .foo
        //     .foo = upcase(foo) ?? foo
        //
        // This would result in the following outcomes:
        //
        //     { "foo": "OOBAR" }
        //     { "foo": ["bar", "baz"] }
        //     { "foo": 10.5 }
        //
        // For the first event, both the `slice` and `upcase` functions succeed.
        // For the second event, only the `slice` function succeeds.
        // For the third event, both functions fail.
        //
        if self.maybe_fallible_arguments {
            type_def.fallible = true;
        }

        if self.abort_on_error {
            type_def.fallible = false;
        }

        type_def
    }
}

impl fmt::Display for FunctionCall {
    fn fmt(&self, f: &mut fmt::Formatter<'_>) -> fmt::Result {
        self.ident.fmt(f)?;
        f.write_str("(")?;

        let mut iter = self.arguments_fmt.iter().peekable();
        while let Some(arg) = iter.next() {
            f.write_str(arg)?;

            if iter.peek().is_some() {
                f.write_str(", ")?;
            }
        }

        f.write_str(")")
    }
}

impl fmt::Debug for FunctionCall {
    fn fmt(&self, f: &mut fmt::Formatter<'_>) -> fmt::Result {
        f.write_str("FunctionCall(")?;
        self.ident.fmt(f)?;

        f.write_str("(")?;

        let mut iter = self.arguments_dbg.iter().peekable();
        while let Some(arg) = iter.next() {
            f.write_str(arg)?;

            if iter.peek().is_some() {
                f.write_str(", ")?;
            }
        }

        f.write_str("))")
    }
}

impl PartialEq for FunctionCall {
    fn eq(&self, other: &Self) -> bool {
        self.ident == other.ident
    }
}

// -----------------------------------------------------------------------------

#[derive(thiserror::Error, Debug)]
#[allow(clippy::large_enum_variant)]
pub enum Error {
    #[error("call to undefined function")]
    Undefined {
        ident_span: Span,
        ident: Ident,
        idents: Vec<&'static str>,
    },

    #[error("wrong number of function arguments")]
    WrongNumberOfArgs { arguments_span: Span, max: usize },

    #[error("unknown function argument keyword")]
    UnknownKeyword {
        keyword_span: Span,
        ident_span: Span,
        keywords: Vec<&'static str>,
    },

    #[error("missing function argument")]
    MissingArgument {
        call_span: Span,
        keyword: &'static str,
        position: usize,
    },

    #[error("function compilation error: error[E{}] {}", error.code(), error)]
    Compilation {
        call_span: Span,
        error: Box<dyn DiagnosticError>,
    },

    #[error("can't abort infallible function")]
    AbortInfallible { ident_span: Span, abort_span: Span },

    #[error("invalid argument type")]
    InvalidArgumentKind {
        function_ident: &'static str,
        abort_on_error: bool,
        arguments_fmt: Vec<String>,
        parameter: Parameter,
        got: Kind,
        argument: FunctionArgument,
        argument_span: Span,
    },

    #[error("fallible argument")]
    FallibleArgument { expr_span: Span },
}

impl DiagnosticError for Error {
    fn code(&self) -> usize {
        use Error::*;

        match self {
            Undefined { .. } => 105,
            WrongNumberOfArgs { .. } => 106,
            UnknownKeyword { .. } => 108,
            Compilation { .. } => 610,
            MissingArgument { .. } => 107,
            AbortInfallible { .. } => 620,
            InvalidArgumentKind { .. } => 110,
            FallibleArgument { .. } => 630,
        }
    }

    fn labels(&self) -> Vec<Label> {
        use Error::*;

        match self {
            Undefined {
                ident_span,
                ident,
                idents,
            } => {
                let mut vec = vec![Label::primary("undefined function", ident_span)];
                let ident_chars = ident.as_ref().chars().collect::<Vec<_>>();

                if let Some((idx, _)) = idents
                    .iter()
                    .map(|possible| {
                        let possible_chars = possible.chars().collect::<Vec<_>>();
                        levenstein::distance(&ident_chars, &possible_chars)
                    })
                    .enumerate()
                    .min_by_key(|(_, score)| *score)
                {
                    {
                        let guessed: &str = idents[idx];
                        vec.push(Label::context(
                            format!(r#"did you mean "{}"?"#, guessed),
                            ident_span,
                        ));
                    }
                }

                vec
            }

            WrongNumberOfArgs {
                arguments_span,
                max,
            } => {
                let arg = if *max == 1 { "argument" } else { "arguments" };

                vec![
                    Label::primary("too many function arguments", arguments_span),
                    Label::context(
                        format!("this function takes a maximum of {} {}", max, arg),
                        arguments_span,
                    ),
                ]
            }

            UnknownKeyword {
                keyword_span,
                ident_span,
                keywords,
            } => vec![
                Label::primary("unknown keyword", keyword_span),
                Label::context(
                    format!(
                        "this function accepts the following keywords: {}",
                        keywords
                            .iter()
                            .map(|k| format!(r#""{}""#, k))
                            .collect::<Vec<_>>()
                            .join(", ")
                    ),
                    ident_span,
                ),
            ],

            Compilation { call_span, error } => error
                .labels()
                .into_iter()
                .map(|mut label| {
                    label.span = *call_span;
                    label
                })
                .collect(),

            MissingArgument {
                call_span,
                keyword,
                position,
            } => {
                vec![Label::primary(
                    format!(
                        r#"required argument missing: "{}" (position {})"#,
                        keyword, position
                    ),
                    call_span,
                )]
            }

            AbortInfallible {
                ident_span,
                abort_span,
            } => {
                vec![
                    Label::primary("this function can't fail", ident_span),
                    Label::context("remove this abort-instruction", abort_span),
                ]
            }

            InvalidArgumentKind {
                parameter,
                got,
                argument,
                argument_span,
                ..
            } => {
                let keyword = parameter.keyword;
                let expected = parameter.kind();
                let expr_span = argument.span();

                // TODO: extract this out into a helper
                let kind_str = |kind: &Kind| {
                    if kind.is_any() {
                        kind.to_string()
                    } else if !kind.is_many() {
                        format!(r#"the exact type {}"#, kind)
                    } else {
                        format!("one of {}", kind)
                    }
                };

                vec![
                    Label::primary(
                        format!("this expression resolves to {}", kind_str(got)),
                        expr_span,
                    ),
                    Label::context(
                        format!(
                            r#"but the parameter "{}" expects {}"#,
                            keyword,
                            kind_str(&expected)
                        ),
                        argument_span,
                    ),
                ]
            }

            FallibleArgument { expr_span } => vec![
                Label::primary("this expression can fail", expr_span),
                Label::context(
                    "handle the error before passing it in as an argument",
                    expr_span,
                ),
            ],
        }
    }

    fn notes(&self) -> Vec<Note> {
        use Error::*;

        match self {
            WrongNumberOfArgs { .. } => vec![Note::SeeDocs(
                "function arguments".to_owned(),
                Urls::expression_docs_url("#arguments"),
            )],
            AbortInfallible { .. } | FallibleArgument { .. } => vec![Note::SeeErrorDocs],
            InvalidArgumentKind {
                function_ident,
                abort_on_error,
                arguments_fmt,
                parameter,
                argument,
                ..
            } => {
                // TODO: move this into a generic helper function
                let guard = match parameter.kind() {
                    Kind::Bytes => format!("string!({})", argument),
                    Kind::Integer => format!("int!({})", argument),
                    Kind::Float => format!("float!({})", argument),
                    Kind::Boolean => format!("bool!({})", argument),
                    Kind::Object => format!("object!({})", argument),
                    Kind::Array => format!("array!({})", argument),
                    Kind::Timestamp => format!("timestamp!({})", argument),
                    _ => return vec![],
                };

                let coerce = match parameter.kind() {
                    Kind::Bytes => Some(format!(r#"to_string({}) ?? "default""#, argument)),
                    Kind::Integer => Some(format!("to_int({}) ?? 0", argument)),
                    Kind::Float => Some(format!("to_float({}) ?? 0", argument)),
                    Kind::Boolean => Some(format!("to_bool({}) ?? false", argument)),
                    Kind::Timestamp => Some(format!("to_timestamp({}) ?? now()", argument)),
                    _ => None,
                };

                let args = {
                    let mut args = String::new();
                    let mut iter = arguments_fmt.iter().peekable();
                    while let Some(arg) = iter.next() {
                        args.push_str(arg);
                        if iter.peek().is_some() {
                            args.push_str(", ");
                        }
                    }

                    args
                };

                let abort = if *abort_on_error { "!" } else { "" };

                let mut notes = vec![];

                let call = format!("{}{}({})", function_ident, abort, args);

                notes.append(&mut Note::solution(
                    "ensuring an appropriate type at runtime",
                    vec![format!("{} = {}", argument, guard), call.clone()],
                ));

                if let Some(coerce) = coerce {
                    notes.append(&mut Note::solution(
                        "coercing to an appropriate type and specifying a default value as a fallback in case coercion fails",
                        vec![format!("{} = {}", argument, coerce), call],
                    ))
                }

                notes.push(Note::SeeErrorDocs);

                notes
            }

            Compilation { error, .. } => error.notes(),

            _ => vec![],
        }
    }
}<|MERGE_RESOLUTION|>--- conflicted
+++ resolved
@@ -206,29 +206,6 @@
 
 impl Expression for FunctionCall {
     fn resolve(&self, ctx: &mut Context) -> Resolved {
-<<<<<<< HEAD
-        self.expr.resolve(ctx).map_err(|err| match err {
-            ExpressionError::Abort { .. } => {
-                panic!("abort errors must only be defined by `abort` statement")
-            }
-            ExpressionError::Error {
-                message,
-                mut labels,
-                notes,
-            } => {
-                labels.push(Label::primary(message.clone(), self.span));
-
-                ExpressionError::Error {
-                    message: format!(
-                        r#"function call error for "{}" at ({}:{}): {}"#,
-                        self.ident,
-                        self.span.start(),
-                        self.span.end(),
-                        message
-                    ),
-                    labels,
-                    notes,
-=======
         span!(Level::ERROR, "remap", vrl_position = &self.span.start()).in_scope(|| {
             self.expr.resolve(ctx).map_err(|err| match err {
                 ExpressionError::Abort { .. } => {
@@ -252,7 +229,6 @@
                         labels,
                         notes,
                     }
->>>>>>> e3f7989a
                 }
             }
         })
