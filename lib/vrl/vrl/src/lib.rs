--- conflicted
+++ resolved
@@ -10,12 +10,8 @@
 mod runtime;
 
 pub use compiler::{
-<<<<<<< HEAD
-    function, llvm, state, value, vm::Vm, Context, Expression, Function, Program, ProgramInfo,
-    Target, VrlRuntime,
-=======
-    function, state, value, Context, Expression, Function, Program, ProgramInfo, Target, VrlRuntime,
->>>>>>> d483777f
+    function, llvm, state, value, Context, Expression, Function, Program, ProgramInfo, Target,
+    VrlRuntime,
 };
 pub use core;
 pub use diagnostic;
