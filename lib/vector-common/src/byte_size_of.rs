use std::{
    collections::{BTreeMap, BTreeSet},
    mem,
};

<<<<<<< HEAD
use serde_json::value::RawValue;
use serde_json::Value as JsonValue;
use value::Value;
=======
use serde_json::{value::RawValue, Value};
use smallvec::SmallVec;
>>>>>>> e9e692b9

pub trait ByteSizeOf {
    /// Returns the in-memory size of this type
    ///
    /// This function returns the total number of bytes that
    /// [`std::mem::size_of`] does in addition to any interior allocated
    /// bytes. It default implementation is `std::mem::size_of` +
    /// `ByteSizeOf::allocated_bytes`.
    fn size_of(&self) -> usize {
        mem::size_of_val(self) + self.allocated_bytes()
    }

    /// Returns the allocated bytes of this type
    ///
    /// This function returns the total number of bytes that have been allocated
    /// interior to this type instance. It does not include any bytes that are
    /// captured by [`std::mem::size_of`] except for any bytes that are iterior
    /// to this type. For instance, `BTreeMap<String, Vec<u8>>` would count all
    /// bytes for `String` and `Vec<u8>` instances but not the exterior bytes
    /// for `BTreeMap`.
    fn allocated_bytes(&self) -> usize;
}

impl ByteSizeOf for String {
    fn allocated_bytes(&self) -> usize {
        self.len()
    }
}

impl<K, V> ByteSizeOf for BTreeMap<K, V>
where
    K: ByteSizeOf,
    V: ByteSizeOf,
{
    fn allocated_bytes(&self) -> usize {
        self.iter()
            .fold(0, |acc, (k, v)| acc + k.size_of() + v.size_of())
    }
}

impl<T> ByteSizeOf for BTreeSet<T>
where
    T: ByteSizeOf,
{
    fn allocated_bytes(&self) -> usize {
        self.iter().map(ByteSizeOf::size_of).sum()
    }
}

impl<T> ByteSizeOf for Vec<T>
where
    T: ByteSizeOf,
{
    fn allocated_bytes(&self) -> usize {
        self.iter().map(ByteSizeOf::size_of).sum()
    }
}

impl<A: smallvec::Array> ByteSizeOf for SmallVec<A>
where
    A::Item: ByteSizeOf,
{
    fn allocated_bytes(&self) -> usize {
        self.iter().map(ByteSizeOf::size_of).sum()
    }
}

impl<T> ByteSizeOf for &[T]
where
    T: ByteSizeOf,
{
    fn allocated_bytes(&self) -> usize {
        self.iter().map(ByteSizeOf::size_of).sum()
    }
}

impl<T> ByteSizeOf for Option<T>
where
    T: ByteSizeOf,
{
    fn allocated_bytes(&self) -> usize {
        self.as_ref().map_or(0, ByteSizeOf::allocated_bytes)
    }
}

macro_rules! num {
    ($t:ty) => {
        impl ByteSizeOf for $t {
            fn allocated_bytes(&self) -> usize {
                0
            }
        }
    };
}

num!(u8);
num!(u16);
num!(u32);
num!(u64);
num!(u128);
num!(i8);
num!(i16);
num!(i32);
num!(i64);
num!(i128);
num!(f32);
num!(f64);

impl ByteSizeOf for Box<RawValue> {
    fn allocated_bytes(&self) -> usize {
        self.get().len()
    }
}

impl ByteSizeOf for JsonValue {
    fn allocated_bytes(&self) -> usize {
        match self {
            JsonValue::Null | JsonValue::Bool(_) | JsonValue::Number(_) => 0,
            JsonValue::String(s) => s.len(),
            JsonValue::Array(a) => a.size_of(),
            JsonValue::Object(o) => o.iter().map(|(k, v)| k.size_of() + v.size_of()).sum(),
        }
    }
}

impl ByteSizeOf for Value {
    fn allocated_bytes(&self) -> usize {
        match self {
            Value::Bytes(bytes) => bytes.len(),
            Value::Regex(regex) => regex.as_str().len(),
            Value::Map(map) => map.size_of(),
            Value::Array(arr) => arr.size_of(),
            Value::Integer(_)
            | Value::Float(_)
            | Value::Boolean(_)
            | Value::Timestamp(_)
            | Value::Null => 0,
        }
    }
}<|MERGE_RESOLUTION|>--- conflicted
+++ resolved
@@ -3,14 +3,10 @@
     mem,
 };
 
-<<<<<<< HEAD
 use serde_json::value::RawValue;
 use serde_json::Value as JsonValue;
+use smallvec::SmallVec;
 use value::Value;
-=======
-use serde_json::{value::RawValue, Value};
-use smallvec::SmallVec;
->>>>>>> e9e692b9
 
 pub trait ByteSizeOf {
     /// Returns the in-memory size of this type
