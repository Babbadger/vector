[package]
name = "codecs"
version = "0.1.0"
authors = ["Vector Contributors <vector@datadoghq.com>"]
edition = "2021"
publish = false

[[bin]]
name = "generate-avro-fixtures"
path = "tests/bin/generate-avro-fixtures.rs"

[dependencies]
apache-avro = { version = "0.16.0", default-features = false }
bytes = { version = "1", default-features = false }
chrono.workspace = true
csv-core = { version = "0.1.10", default-features = false }
derivative = { version = "2", default-features = false }
dyn-clone = { version = "1", default-features = false }
influxdb-line-protocol = { version = "2", default-features = false }
lookup = { package = "vector-lookup", path = "../vector-lookup", default-features = false, features = ["test"] }
memchr = { version = "2", default-features = false }
once_cell = { version = "1.19", default-features = false }
ordered-float = { version = "4.3.0", default-features = false }
prost.workspace = true
prost-reflect.workspace = true
regex = { version = "1.11.0", default-features = false, features = ["std", "perf"] }
serde.workspace = true
serde_json.workspace = true
smallvec = { version = "1", default-features = false, features = ["union"] }
snafu = { version = "0.7.5", default-features = false, features = ["futures"] }
syslog_loose = { version = "0.21", default-features = false, optional = true }
tokio-util = { version = "0.7", default-features = false, features = ["codec"] }
tokio.workspace = true
tracing = { version = "0.1", default-features = false }
vrl.workspace = true
vector-common = { path = "../vector-common", default-features = false }
vector-config = { path = "../vector-config", default-features = false }
vector-config-common = { path = "../vector-config-common", default-features = false }
vector-config-macros = { path = "../vector-config-macros", default-features = false }
vector-core = { path = "../vector-core", default-features = false, features = ["vrl"] }

[dev-dependencies]
futures.workspace = true
indoc = { version = "2", default-features = false }
tokio = { version = "1", features = ["test-util"] }
similar-asserts = "1.6.0"
vector-core = { path = "../vector-core", default-features = false, features = ["vrl", "test"] }
<<<<<<< HEAD
rstest = "0.22.0"
tracing-test = "0.2.5"
uuid.workspace = true
=======
uuid.workspace = true
rstest = "0.23.0"
>>>>>>> 59b7c9ad
vrl.workspace = true

[features]
syslog = ["dep:syslog_loose"]<|MERGE_RESOLUTION|>--- conflicted
+++ resolved
@@ -45,14 +45,9 @@
 tokio = { version = "1", features = ["test-util"] }
 similar-asserts = "1.6.0"
 vector-core = { path = "../vector-core", default-features = false, features = ["vrl", "test"] }
-<<<<<<< HEAD
-rstest = "0.22.0"
+rstest = "0.23.0"
 tracing-test = "0.2.5"
 uuid.workspace = true
-=======
-uuid.workspace = true
-rstest = "0.23.0"
->>>>>>> 59b7c9ad
 vrl.workspace = true
 
 [features]
