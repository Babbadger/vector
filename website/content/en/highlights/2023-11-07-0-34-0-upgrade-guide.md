--- conflicted
+++ resolved
@@ -96,7 +96,15 @@
 behavior can be opted into by setting `print_interval_secs` to `1` (or any other integer). This
 change was made due to users being surprised that this sink generates output by default.
 
-<<<<<<< HEAD
+#### Remove direct OpenSSL legacy provider support {#openssl-legacy-provider}
+
+In this release, we drop support for enabling the OpenSSL legacy provider via
+`--openssl-legacy-provider` (and its environment variable: `VECTOR_OPENSSL_LEGACY_PROVIDER`). This
+flag was deprecated in v0.33.0.
+
+The legacy OpenSSL provider (and other providers than the default provider) can still be enabled if
+desired through [options in OpenSSL's configuration](/docs/reference/configuration/tls)
+
 ### Deprecations
 
 #### Deprecation of `requests_completed_total`, `request_duration_seconds`, and `requests_received_total` Internal Metrics {#deprecate-obsolete-http-metrics}
@@ -107,14 +115,4 @@
 |-----------------------------|-------------------------------------|------------------------------------------------------------------------------------------|
 | requests_completed_total    | http_client_responses_total         | apache metrics, aws ecs metrics, http client, prometheus remote write, prometheus scrape |
 | request_duration_seconds    | http_client_response_rtt_seconds    | apache metrics, aws ecs metrics, http client, prometheus remote write, prometheus scrape |
-| requests_received_total     | http_server_requests_received_total | aws kinesis firehose, heroku logplex, prometheus exporter, splunk hec                    |
-=======
-#### Remove direct OpenSSL legacy provider support {#openssl-legacy-provider}
-
-In this release, we drop support for enabling the OpenSSL legacy provider via
-`--openssl-legacy-provider` (and its environment variable: `VECTOR_OPENSSL_LEGACY_PROVIDER`). This
-flag was deprecated in v0.33.0.
-
-The legacy OpenSSL provider (and other providers than the default provider) can still be enabled if
-desired through [options in OpenSSL's configuration](/docs/reference/configuration/tls)
->>>>>>> 8ba28e00
+| requests_received_total     | http_server_requests_received_total | aws kinesis firehose, heroku logplex, prometheus exporter, splunk hec                    |